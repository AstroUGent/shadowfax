--- conflicted
+++ resolved
@@ -26,11 +26,7 @@
 # contains all necessary commands to run the test and returns a useful value on
 # exit (0 begin success, all other values being a failed test)
 testnames=( overdensity nbody evrard gresho_vortex sedov_taylor restarttest \
-<<<<<<< HEAD
-            flatdensity cosmo )
-=======
-            flatdensity vacuum )
->>>>>>> 65421464
+            flatdensity cosmo vacuum )
 tests=()
 timings=()
 
