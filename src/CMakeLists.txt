--- conflicted
+++ resolved
@@ -267,7 +267,6 @@
     target_link_libraries(${VTKMAKERNAME} ${ALL_Boost_LIBRARIES})
 endif(DO_VTKMAKER)
 
-<<<<<<< HEAD
 if(${NDIM} EQUAL 3)
 if(DO_GIZMO)
     set(GIZMONAME myGIZMO${NDIM}d)
@@ -313,7 +312,7 @@
 
 endif(DO_GIZMO)
 endif(${NDIM} EQUAL 3)
-=======
+
 if(DO_TENET)
     set(TENETNAME myTenet${NDIM}d)
 
@@ -346,5 +345,4 @@
     target_link_libraries(${TENETNAME} ${MPI_CXX_LIBRARIES})
     target_link_libraries(${TENETNAME} ${MPI_C_LIBRARIES})
 
-endif(DO_TENET)
->>>>>>> 633d15fa
+endif(DO_TENET)