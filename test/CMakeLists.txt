--- conflicted
+++ resolved
@@ -206,7 +206,6 @@
               FILES ${TESTGASCOOLING_FILES}
               LIBS ${MPI_CXX_LIBRARIES} ${MPI_C_LIBRARIES})
 
-<<<<<<< HEAD
 # GSL test
 set(TESTGSL_SOURCES
     testGSL.cpp
@@ -235,7 +234,7 @@
               SOURCES ${TESTCOSMOLOGY_SOURCES}
               NDIM 2
               LIBS ${MPI_CXX_LIBRARIES} utilities2d)
-=======
+
 # Legendre test
 set(TESTLEGENDRE_SOURCES
     testLegendre.cpp
@@ -262,8 +261,6 @@
               SOURCES ${TESTRK_SOURCES}
               NDIM 2)
 
->>>>>>> 96dc4b8d
-
 # Add custom 'make check' target that builds all tests and executes them
 add_custom_target(check COMMAND ${CMAKE_CTEST_COMMAND} DEPENDS ${TESTNAMES}
                                                                version_number)